--- conflicted
+++ resolved
@@ -1,10 +1,16 @@
 // types.ts
 
-<<<<<<< HEAD
-export type View = 'home' | 'curriculum' | 'teacher-dashboard' | 'teacher-analytics' | 'writing-grader' | 'speaking-partner' | 'settings' | 'user-guide' | 'admin';
-=======
-export type View = 'home' | 'curriculum' | 'teacher-dashboard' | 'writing-grader' | 'speaking-partner' | 'settings' | 'user-guide' | 'admin' | 'ai-content-generator';
->>>>>>> a246697f
+export type View =
+  | 'home'
+  | 'curriculum'
+  | 'teacher-dashboard'
+  | 'teacher-analytics'
+  | 'ai-content-generator'
+  | 'writing-grader'
+  | 'speaking-partner'
+  | 'settings'
+  | 'user-guide'
+  | 'admin';
 
 export interface User {
   id: string;
@@ -276,106 +282,92 @@
 
 // Attendance Management
 export interface AttendanceRecord {
-    id: string;
-    date: string;
-    status: 'Present' | 'Absent' | 'Late' | 'Excused';
-    notes?: string;
+  id: string;
+  date: string;
+  status: 'Present' | 'Absent' | 'Late' | 'Excused';
+  notes?: string;
 }
 
 // Communication & Announcements
 export interface Announcement {
-    id: string;
-    title: string;
-    content: string;
-    date: string;
-    author: string;
-    priority: 'Low' | 'Medium' | 'High';
-    targetAudience: 'Students' | 'Parents' | 'Both';
+  id: string;
+  title: string;
+  content: string;
+  date: string;
+  author: string;
+  priority: 'Low' | 'Medium' | 'High';
+  targetAudience: 'Students' | 'Parents' | 'Both';
 }
 
 export interface Message {
-    id: string;
-    senderId: string;
-    receiverId: string;
-    content: string;
-    timestamp: string;
-    read: boolean;
-    attachments?: string[];
+  id: string;
+  senderId: string;
+  receiverId: string;
+  content: string;
+  timestamp: string;
+  read: boolean;
+  attachments?: string[];
 }
 
 // Resource Management
 export interface ResourceItem {
-    id: string;
-    title: string;
-    description?: string;
-    type: 'Document' | 'Video' | 'Audio' | 'Image' | 'Link' | 'Other';
-    url: string;
-    uploadDate: string;
-    uploadedBy: string;
-    tags?: string[];
-    shared: boolean;
+  id: string;
+  title: string;
+  description?: string;
+  type: 'Document' | 'Video' | 'Audio' | 'Image' | 'Link' | 'Other';
+  url: string;
+  uploadDate: string;
+  uploadedBy: string;
+  tags?: string[];
+  shared: boolean;
 }
 
 // Curriculum Templates
 export interface LessonPlan {
-    id: string;
-    title: string;
-    objectives: string[];
-    duration: number; // in minutes
-    materials: string[];
-    activities: string[];
-    assessment: string;
-    resources: string[];
-    order: number;
+  id: string;
+  title: string;
+  objectives: string[];
+  duration: number; // in minutes
+  materials: string[];
+  activities: string[];
+  assessment: string;
+  resources: string[];
+  order: number;
 }
 
 export interface CurriculumTemplate {
-    id: string;
-    name: string;
-    level: string;
-    description: string;
-    lessons: LessonPlan[];
-    createdBy: string;
-    createdDate: string;
-    isPublic: boolean;
+  id: string;
+  name: string;
+  level: string;
+  description: string;
+  lessons: LessonPlan[];
+  createdBy: string;
+  createdDate: string;
+  isPublic: boolean;
 }
 
 // Analytics & Reporting
 export interface ClassAnalytics {
-    classId: string;
-    averageGrade: number;
-    attendanceRate: number;
-    assignmentCompletionRate: number;
-    engagementScore: number;
-    performanceTrend: 'Improving' | 'Stable' | 'Declining';
-    lastUpdated: string;
-}
-
-<<<<<<< HEAD
+  classId: string;
+  averageGrade: number;
+  attendanceRate: number;
+  assignmentCompletionRate: number;
+  engagementScore: number;
+  performanceTrend: 'Improving' | 'Stable' | 'Declining';
+  lastUpdated: string;
+}
+
 export interface StudentAnalytics {
-    studentId: string;
-    classId: string;
-    gradeAverage: number;
-    attendanceRate: number;
-    assignmentCompletionRate: number;
-    participationScore: number;
-    timeOnTask: number; // in minutes
-    strengths: string[];
-    weaknesses: string[];
-    lastUpdated: string;
-}
-=======
-export type Classes = Record<string, ClassData>;
-// types.ts (chỉ trích đoạn cần đảm bảo)
-export type View =
-  | 'home'
-  | 'curriculum'
-  | 'teacher-dashboard'
-  | 'teacher-analytics'
-  | 'ai-content-generator'
-  | 'writing-grader'
-  | 'speaking-partner'
-  | 'settings'
-  | 'user-guide'
-  | 'admin';
->>>>>>> a246697f
+  studentId: string;
+  classId: string;
+  gradeAverage: number;
+  attendanceRate: number;
+  assignmentCompletionRate: number;
+  participationScore: number;
+  timeOnTask: number; // in minutes
+  strengths: string[];
+  weaknesses: string[];
+  lastUpdated: string;
+}
+
+// (View is declared at top of the file)