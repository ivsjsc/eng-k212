--- conflicted
+++ resolved
@@ -4,35 +4,23 @@
   <meta charset="UTF-8" />
   <meta name="viewport" content="width=device-width, initial-scale=1.0, maximum-scale=1.0" />
   <title>IVS English K-12 Learning App</title>
-<<<<<<< HEAD
-  <!-- Removed inline META CSP; will rely on Netlify headers if needed -->
-=======
 
   <!-- Preconnect -->
->>>>>>> a63a4ab9
   <link rel="preconnect" href="https://fonts.googleapis.com">
   <link rel="preconnect" href="https://fonts.gstatic.com" crossorigin>
   <link rel="preconnect" href="https://aistudiocdn.com" crossorigin>
   <link rel="preconnect" href="https://www.gstatic.com" crossorigin>
-<<<<<<< HEAD
-=======
-
->>>>>>> a63a4ab9
   <link href="https://fonts.googleapis.com/css2?family=Inter:wght@300;400;500;600;700;800&display=swap" rel="stylesheet">
   <link rel="stylesheet" href="index.css">
 </head>
 <body class="h-full bg-slate-50 dark:bg-slate-900 text-slate-800 dark:text-slate-200 antialiased">
-<<<<<<< HEAD
   <div id="root" class="h-full relative z-10">
     <div class="initial-loader flex flex-col items-center justify-center h-full w-full bg-slate-50 dark:bg-slate-900 transition-opacity duration-300" role="status" aria-live="polite">
       <div class="spinner h-12 w-12 animate-spin rounded-full border-4 border-slate-200 dark:border-slate-700 border-t-blue-600 dark:border-t-blue-500" aria-hidden="true"></div>
       <p class="mt-4 text-lg font-medium text-slate-600 dark:text-slate-300 tracking-wide">Đang tải IVS English...</p>
     </div>
   </div>
-=======
-  <div id="root"></div>
   <div id="recaptcha-container" style="display:none"></div>
->>>>>>> a63a4ab9
   <script type="importmap">
   {
     "imports": {
@@ -48,18 +36,13 @@
   }
   </script>
   <script>
-<<<<<<< HEAD
-    (() => { try { const theme = localStorage.getItem('ivs-theme'); if (theme === 'dark' || !theme) document.documentElement.classList.add('dark'); } catch (e) {} })();
-=======
     (() => {
       try {
         const theme = localStorage.getItem('ivs-theme');
         if (theme === 'dark' || !theme) document.documentElement.classList.add('dark');
       } catch(e){}
     })();
->>>>>>> a63a4ab9
   </script>
   <script type="module" src="/index.tsx"></script>
-  <div id="recaptcha-container" style="display:none"></div>
 </body>
 </html>