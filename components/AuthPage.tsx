import React, { useState, useEffect } from 'react';
import { 
    auth, 
    db, 
    googleProvider,
  onAuthStateChanged,
<<<<<<< HEAD
  createUserWithEmailAndPassword,
  signInWithEmailAndPassword,
  signInWithRedirect,
  RecaptchaVerifier,
  signInWithPhoneNumber,
  sendEmailVerification,
  sendPasswordResetEmail,
  signOut,
  setDoc,
  getDoc,
  doc,
  updateProfile
} from '../services/firebase';
import { MOCK_USER } from '../constants';
import type { User } from '../types';
=======
    createUserWithEmailAndPassword, 
    signInWithEmailAndPassword, 
    signInWithRedirect,
    RecaptchaVerifier,
    signInWithPhoneNumber,
    setDoc, 
    getDoc,
    doc, 
    updateProfile 
} from '../services/firebase.ts';
import { MOCK_USER } from '../constants.ts';
import type { User } from '../types.ts';
import AuthModal from './AuthModal';
>>>>>>> 8302fb07

// Add RecaptchaVerifier to window interface
declare global {
    interface Window {
        recaptchaVerifier?: RecaptchaVerifier;
        confirmationResult?: any;
    }
}

interface AuthPageProps {
  language: 'en' | 'vi';
  selectedRole: 'student' | 'teacher';
  onBack: () => void;
}

const AuthPage: React.FC<AuthPageProps> = ({ language, selectedRole, onBack }) => {
  const [authMethod, setAuthMethod] = useState<'email' | 'phone'>('email');
  const [isLoginView, setIsLoginView] = useState(true);
  
  // Form fields
  const [email, setEmail] = useState('');
  const [password, setPassword] = useState('');
  const [name, setName] = useState('');
  const [phoneNumber, setPhoneNumber] = useState('');
  const [otp, setOtp] = useState('');

  // State management
  const [error, setError] = useState<string | null>(null);
  const [isLoading, setIsLoading] = useState(false);
  const [isOtpSent, setIsOtpSent] = useState(false);
  const [successMessage, setSuccessMessage] = useState<string | null>(null);
  const [currentUser, setCurrentUser] = useState<any>(null);

  const [authModalOpen, setAuthModalOpen] = useState(false);

  const t = {
    en: {
      loginTitle: "Log in",
      signupTitle: "Sign up",
      loginPrompt: "Don't have an account?",
      signupPrompt: "Already have an account?",
      nameLabel: "Your Name",
      emailLabel: "Email address",
      phoneLabel: "Phone number",
      phonePlaceholder: "e.g., +84912345678",
      passwordLabel: "Password",
      otpLabel: "Verification Code",
      loginBtn: "Login",
      signupBtn: "Create Account",
      sendCodeBtn: "Send Code",
      verifyBtn: "Verify & Sign In",
      loading: "Processing...",
      authError: "Authentication services are unavailable. Please contact an administrator.",
      googleBtn: "Continue with Google",
      phoneBtn: "Continue with Phone",
      emailBtn: "Continue with Email",
      forgotPassword: "Forgot password?",
      or: "OR",
      goBack: "Go back to role selection",
    },
    vi: {
      loginTitle: "Đăng nhập",
      signupTitle: "Đăng ký",
      loginPrompt: "Chưa có tài khoản?",
      signupPrompt: "Đã có tài khoản?",
      nameLabel: "Họ và Tên",
      emailLabel: "Địa chỉ email",
      phoneLabel: "Số điện thoại",
      phonePlaceholder: "VD: +84912345678",
      passwordLabel: "Mật khẩu",
      otpLabel: "Mã xác thực",
      loginBtn: "Đăng nhập",
      signupBtn: "Đăng ký ngay",
      sendCodeBtn: "Gửi mã",
      verifyBtn: "Xác thực & Đăng nhập",
      loading: "Đang xử lý...",
      authError: "Dịch vụ xác thực không khả dụng. Vui lòng liên hệ quản trị viên.",
      googleBtn: "Tiếp tục với Google",
      phoneBtn: "Tiếp tục với SĐT",
      emailBtn: "Tiếp tục với Email",
      forgotPassword: "Quên mật khẩu?",
      or: "HOẶC",
      goBack: "Quay lại chọn vai trò",
    }
  }[language];

  const projectIdForConsole = 'arctic-outpost-472823-r2';
  const currentHost = typeof window !== 'undefined' ? window.location.hostname : '';
  const currentOrigin = typeof window !== 'undefined' ? window.location.origin : '';
  const authRedirectUrl = currentOrigin ? `${currentOrigin.replace(/\/$/, '')}/__/auth/handler` : '';

  const getFriendlyError = (raw?: string | null) => {
    if (!raw) return null;
    // map common Firebase auth errors to friendly messages
    if (raw.includes('requests-from-referrer')) {
      const displayHost = currentHost || 'your-domain.com';
      const displayOrigin = currentOrigin || 'https://your-domain.com';
      const redirectUri = authRedirectUrl || `${displayOrigin.replace(/\/$/, '')}/__/auth/handler`;
      const clipboardText = [
        `Firebase Console → Authentication → Settings → Authorized domains → Add: ${displayHost}`,
        `Google Cloud Console → OAuth client → Authorized JavaScript origins → ${displayOrigin}`,
        `Google Cloud Console → OAuth client → Authorized redirect URIs → ${redirectUri}`
      ].join('\n');
      const msg = (
        <div className="text-sm text-red-700">
          Firebase chặn yêu cầu từ trang này vì domain chưa được phép.
          <div className="mt-2">
            Hãy thêm <strong>{displayHost}</strong> (hoặc domain/dev của bạn) vào Authorized domains trong Firebase Console và cập nhật OAuth client.
          </div>
          <ul className="mt-3 list-disc pl-4 space-y-1 text-red-600/90">
            <li>Firebase Console → Authentication → Settings → Authorized domains → Add <strong>{displayHost}</strong>.</li>
            <li>Google Cloud Console → OAuth client → thêm JavaScript origin: <strong>{displayOrigin}</strong>.</li>
            <li>Google Cloud Console → OAuth client → thêm Redirect URI: <strong>{redirectUri}</strong>.</li>
          </ul>
          <div className="mt-3 flex flex-wrap gap-2">
            <a className="text-sm text-blue-700 underline" target="_blank" rel="noreferrer" href={`https://console.firebase.google.com/project/${projectIdForConsole}/authentication/settings`}>
              Mở Firebase Authentication settings
            </a>
            <button className="text-sm px-2 py-1 bg-gray-100 rounded" onClick={() => { navigator.clipboard?.writeText(clipboardText); }}>
              Sao chép hướng dẫn
            </button>
          </div>
        </div>
      );
      return msg;
    }
    // default: normalized message
    return <span className="text-red-600">{raw}</span>;
  };

  const setupRecaptcha = () => {
    if (!auth) return;
    if (!window.recaptchaVerifier) {
      window.recaptchaVerifier = new RecaptchaVerifier(auth, 'recaptcha-container', {
        'size': 'invisible',
        'callback': (response: any) => {
          // reCAPTCHA solved, allow signInWithPhoneNumber.
        },
        'expired-callback': () => {
          // Response expired. Ask user to solve reCAPTCHA again.
        }
      });
    }
  };
  
  useEffect(() => {
    if (authMethod === 'phone') {
      setupRecaptcha();
    }
    // subscribe to auth state to show signed-in user profile in UI
    if (auth) {
      const unsub = onAuthStateChanged(auth, (u) => {
        setCurrentUser(u || null);
      });
      return () => unsub();
    }
  }, [authMethod]);
  
  const handleEmailAuth = async (e: React.FormEvent) => {
    e.preventDefault();
    setIsLoading(true);
    setError(null);
    
    if (!auth || !db) {
        setError(t.authError);
        setIsLoading(false);
        return;
    }

    try {
      if (isLoginView) {
        await signInWithEmailAndPassword(auth, email, password);
        setSuccessMessage('Đăng nhập thành công. Chuyển hướng...');
        // short delay to let UI update then redirect to home
        setTimeout(() => { window.location.href = '/'; }, 900);
      } else {
        const userCredential = await createUserWithEmailAndPassword(auth, email, password);
        const firebaseUser = userCredential.user;
        await updateProfile(firebaseUser, { displayName: name });

        const newUser: User = { ...MOCK_USER, id: firebaseUser.uid, name, role: selectedRole };
        await setDoc(doc(db, "users", firebaseUser.uid), newUser);
        setSuccessMessage('Tạo tài khoản thành công. Chuyển hướng...');
        setTimeout(() => { window.location.href = '/'; }, 900);
      }
    } catch (err: any) {
      setError(err.message.replace('Firebase: ', ''));
    } finally {
      setIsLoading(false);
    }
  };

  const handleSendOtp = async (e: React.FormEvent) => {
    e.preventDefault();
    setIsLoading(true);
    setError(null);
    if (!auth || !db) {
      setError(t.authError);
      setIsLoading(false);
      return;
    }

    try {
      const appVerifier = window.recaptchaVerifier!;
      const confirmationResult = await signInWithPhoneNumber(auth, phoneNumber, appVerifier);
      window.confirmationResult = confirmationResult;
      setIsOtpSent(true);
    } catch (err: any) {
      setError(err.message.replace('Firebase: ', ''));
    } finally {
      setIsLoading(false);
    }
  };

  const handleVerifyOtp = async (e: React.FormEvent) => {
    e.preventDefault();
    setIsLoading(true);
    setError(null);
    if (!window.confirmationResult) {
      setError("Confirmation result not found.");
      setIsLoading(false);
      return;
    }
    
    try {
      const result = await window.confirmationResult.confirm(otp);
      const user = result.user;
      
      const userDocRef = doc(db, "users", user.uid);
      const userDoc = await getDoc(userDocRef);

      if (!userDoc.exists()) {
        const newName = name || `User ${user.uid.substring(0, 5)}`;
        const newUser: User = {
            ...MOCK_USER,
            id: user.uid,
            name: newName,
            role: selectedRole,
            phone: user.phoneNumber || phoneNumber
        };
        await setDoc(userDocRef, newUser);
      }
      setSuccessMessage('Xác thực thành công. Chuyển hướng...');
      setTimeout(() => { window.location.href = '/'; }, 900);

    } catch (err: any) {
      setError(err.message.replace('Firebase: ', ''));
    } finally {
      setIsLoading(false);
    }
  };

  const handleGoogleSignIn = async () => {
    setIsLoading(true);
    setError(null);
    if (!auth || !db || !googleProvider) {
        setError(t.authError);
        setIsLoading(false);
        return;
    }

    try {
        // Save the selected role before redirecting
        sessionStorage.setItem('authRole', selectedRole);
        // Use redirect method to avoid referrer issues
        await signInWithRedirect(auth, googleProvider);
    } catch (err: any) {
        setError(err.message.replace('Firebase: ', ''));
        setIsLoading(false); // Only set loading to false on error, as redirect will navigate away
    }
  };

  const renderEmailForm = () => (
    <form onSubmit={handleEmailAuth} className="space-y-4">
      {!isLoginView && (
          <div>
              <label className="form-label">{t.nameLabel}</label>
              <input type="text" value={name} onChange={e => setName(e.target.value)} className="form-input" required />
          </div>
      )}
        <div>
          <label className="form-label">{t.emailLabel}</label>
          <input type="email" value={email} onChange={e => setEmail(e.target.value)} className="form-input" required />
      </div>
        <div>
          <div className="flex justify-between">
              <label className="form-label">{t.passwordLabel}</label>
              {isLoginView && <a href="#" className="text-sm text-blue-500 hover:underline">{t.forgotPassword}</a>}
          </div>
          <input type="password" value={password} onChange={e => setPassword(e.target.value)} className="form-input" required />
      </div>

      <button type="submit" className="btn btn-primary w-full !mt-6" disabled={isLoading}>
          {isLoading ? t.loading : (isLoginView ? t.loginBtn : t.signupBtn)}
      </button>
    </form>
  );

  const renderPhoneForm = () => (
    <>
      {!isOtpSent ? (
        <form onSubmit={handleSendOtp} className="space-y-4">
          {!isLoginView && (
            <div>
              <label className="form-label">{t.nameLabel}</label>
              <input type="text" value={name} onChange={e => setName(e.target.value)} className="form-input" required />
            </div>
          )}
          <div>
            <label className="form-label">{t.phoneLabel}</label>
            <input type="tel" value={phoneNumber} onChange={e => setPhoneNumber(e.target.value)} className="form-input" placeholder={t.phonePlaceholder} required />
          </div>
          <button type="submit" className="btn btn-primary w-full !mt-6" disabled={isLoading}>
              {isLoading ? t.loading : t.sendCodeBtn}
          </button>
        </form>
      ) : (
        <form onSubmit={handleVerifyOtp} className="space-y-4">
          <div>
            <label className="form-label">{t.otpLabel}</label>
            <input type="text" value={otp} onChange={e => setOtp(e.target.value)} className="form-input" required />
          </div>
          <button type="submit" className="btn btn-primary w-full !mt-6" disabled={isLoading}>
              {isLoading ? t.loading : t.verifyBtn}
          </button>
        </form>
      )}
    </>
  );

  return (
    <div className="min-h-screen bg-gradient-to-b from-white via-sky-50 to-white flex items-center justify-center p-6">
       <div id="recaptcha-container"></div>
       <div className="w-full max-w-md">
            <div className="bg-white shadow-lg rounded-2xl p-8">
                <div className="text-center mb-6">
                    <img src="https://ivs.edu.vn/wp-content/uploads/2023/11/logo-ivs-no-bg-e1700125959147.png" alt="IVS English Logo" className="w-20 h-20 mx-auto mb-4" />
                    <h2 className="text-3xl font-extrabold text-sky-700">{isLoginView ? `${t.loginTitle}` : `${t.signupTitle}`}</h2>
                    <p className="text-sm text-slate-600 mt-1">{isLoginView ? 'Chào mừng trở lại' : 'Tạo tài khoản mới'}</p>
                </div>

                {successMessage && <div className="mb-4 p-3 bg-green-50 border border-green-200 text-green-800 rounded">{successMessage}</div>}
                {error && <div className="mb-4 p-3 bg-red-50 border border-red-200 text-red-800 rounded">{getFriendlyError(error)}</div>}

                <div className="space-y-4">
                  {authMethod === 'email' ? renderEmailForm() : renderPhoneForm()}
                </div>

                <div className="relative my-6">
                    <div className="absolute inset-0 flex items-center"><div className="w-full border-t border-slate-200"></div></div>
                    <div className="relative flex justify-center text-sm"><span className="px-3 bg-white text-slate-500">{t.or}</span></div>
                </div>

                <div className="space-y-3">
                  <button onClick={handleGoogleSignIn} className="flex items-center justify-center gap-3 w-full py-2 rounded-lg border border-slate-200 bg-white hover:bg-sky-50" disabled={isLoading}>
                      <img src="/google-icon.svg" alt="Google" className="w-5 h-5" /> <span className="text-slate-700">{t.googleBtn}</span>
                  </button>
                  {authMethod === 'email' ? (
                    <button onClick={() => setAuthMethod('phone')} className="flex items-center justify-center gap-3 w-full py-2 rounded-lg bg-sky-600 text-white" disabled={isLoading}>
                      <i className="fa-solid fa-phone"></i> {t.phoneBtn}
                    </button>
                  ) : (
                     <button onClick={() => setAuthMethod('email')} className="flex items-center justify-center gap-3 w-full py-2 rounded-lg bg-sky-600 text-white" disabled={isLoading}>
                      <i className="fa-solid fa-envelope"></i> {t.emailBtn}
                    </button>
                  )}
                  {/* Enhanced Modal Login Button */}
                  <button 
                    onClick={() => setAuthModalOpen(true)} 
                    className="flex items-center justify-center gap-3 w-full py-2 rounded-lg bg-gradient-to-r from-orange-500 to-orange-600 text-white hover:from-orange-600 hover:to-orange-700 shadow-md transition-all duration-200"
                  >
                    <i className="fa-solid fa-user-circle"></i> Đăng nhập nhanh
                  </button>
                </div>

                <p className="text-center text-sm text-slate-600 mt-6">
                    {isLoginView ? t.loginPrompt : t.signupPrompt}{' '}
                    <button onClick={() => { setIsLoginView(!isLoginView); setError(null); setSuccessMessage(null); }} className="font-semibold text-sky-600 hover:underline">
                        {isLoginView ? t.signupTitle : t.loginTitle}
                    </button>
                </p>
            </div>

            <div className="text-center mt-6">
                <button onClick={onBack} className="text-sm text-slate-500 hover:text-sky-600 hover:underline">
                    <i className="fa-solid fa-arrow-left mr-2"></i>{t.goBack}
                </button>
            </div>
       </div>

       {/* Enhanced AuthModal Integration */}
       <AuthModal 
         open={authModalOpen} 
         onClose={() => setAuthModalOpen(false)}
         onSubmit={async ({ email, password }) => {
           try {
             if (!auth) throw new Error('Firebase chưa sẵn sàng');
             await signInWithEmailAndPassword(auth, email, password);
             setAuthModalOpen(false);
             setSuccessMessage('Đăng nhập thành công!');
             setTimeout(() => { window.location.href = '/'; }, 500);
           } catch (err: any) {
             throw new Error(err.message.replace('Firebase: ', '') || 'Đăng nhập thất bại');
           }
         }}
       />
    </div>
  );
};

export default AuthPage;<|MERGE_RESOLUTION|>--- conflicted
+++ resolved
@@ -3,38 +3,24 @@
     auth, 
     db, 
     googleProvider,
-  onAuthStateChanged,
-<<<<<<< HEAD
-  createUserWithEmailAndPassword,
-  signInWithEmailAndPassword,
-  signInWithRedirect,
-  RecaptchaVerifier,
-  signInWithPhoneNumber,
-  sendEmailVerification,
-  sendPasswordResetEmail,
-  signOut,
-  setDoc,
-  getDoc,
-  doc,
-  updateProfile
-} from '../services/firebase';
-import { MOCK_USER } from '../constants';
-import type { User } from '../types';
-=======
-    createUserWithEmailAndPassword, 
-    signInWithEmailAndPassword, 
+    onAuthStateChanged,
+    createUserWithEmailAndPassword,
+    signInWithEmailAndPassword,
     signInWithRedirect,
     RecaptchaVerifier,
     signInWithPhoneNumber,
-    setDoc, 
+    sendEmailVerification,
+    sendPasswordResetEmail,
+    sendPasswordResetEmail,
+    signOut,
+    setDoc,
     getDoc,
-    doc, 
-    updateProfile 
+    doc,
+    updateProfile
 } from '../services/firebase.ts';
 import { MOCK_USER } from '../constants.ts';
 import type { User } from '../types.ts';
 import AuthModal from './AuthModal';
->>>>>>> 8302fb07
 
 // Add RecaptchaVerifier to window interface
 declare global {
@@ -45,404 +31,404 @@
 }
 
 interface AuthPageProps {
-  language: 'en' | 'vi';
-  selectedRole: 'student' | 'teacher';
-  onBack: () => void;
+    language: 'en' | 'vi';
+    selectedRole: 'student' | 'teacher';
+    onBack: () => void;
 }
 
 const AuthPage: React.FC<AuthPageProps> = ({ language, selectedRole, onBack }) => {
-  const [authMethod, setAuthMethod] = useState<'email' | 'phone'>('email');
-  const [isLoginView, setIsLoginView] = useState(true);
-  
-  // Form fields
-  const [email, setEmail] = useState('');
-  const [password, setPassword] = useState('');
-  const [name, setName] = useState('');
-  const [phoneNumber, setPhoneNumber] = useState('');
-  const [otp, setOtp] = useState('');
-
-  // State management
-  const [error, setError] = useState<string | null>(null);
-  const [isLoading, setIsLoading] = useState(false);
-  const [isOtpSent, setIsOtpSent] = useState(false);
-  const [successMessage, setSuccessMessage] = useState<string | null>(null);
-  const [currentUser, setCurrentUser] = useState<any>(null);
-
-  const [authModalOpen, setAuthModalOpen] = useState(false);
-
-  const t = {
-    en: {
-      loginTitle: "Log in",
-      signupTitle: "Sign up",
-      loginPrompt: "Don't have an account?",
-      signupPrompt: "Already have an account?",
-      nameLabel: "Your Name",
-      emailLabel: "Email address",
-      phoneLabel: "Phone number",
-      phonePlaceholder: "e.g., +84912345678",
-      passwordLabel: "Password",
-      otpLabel: "Verification Code",
-      loginBtn: "Login",
-      signupBtn: "Create Account",
-      sendCodeBtn: "Send Code",
-      verifyBtn: "Verify & Sign In",
-      loading: "Processing...",
-      authError: "Authentication services are unavailable. Please contact an administrator.",
-      googleBtn: "Continue with Google",
-      phoneBtn: "Continue with Phone",
-      emailBtn: "Continue with Email",
-      forgotPassword: "Forgot password?",
-      or: "OR",
-      goBack: "Go back to role selection",
-    },
-    vi: {
-      loginTitle: "Đăng nhập",
-      signupTitle: "Đăng ký",
-      loginPrompt: "Chưa có tài khoản?",
-      signupPrompt: "Đã có tài khoản?",
-      nameLabel: "Họ và Tên",
-      emailLabel: "Địa chỉ email",
-      phoneLabel: "Số điện thoại",
-      phonePlaceholder: "VD: +84912345678",
-      passwordLabel: "Mật khẩu",
-      otpLabel: "Mã xác thực",
-      loginBtn: "Đăng nhập",
-      signupBtn: "Đăng ký ngay",
-      sendCodeBtn: "Gửi mã",
-      verifyBtn: "Xác thực & Đăng nhập",
-      loading: "Đang xử lý...",
-      authError: "Dịch vụ xác thực không khả dụng. Vui lòng liên hệ quản trị viên.",
-      googleBtn: "Tiếp tục với Google",
-      phoneBtn: "Tiếp tục với SĐT",
-      emailBtn: "Tiếp tục với Email",
-      forgotPassword: "Quên mật khẩu?",
-      or: "HOẶC",
-      goBack: "Quay lại chọn vai trò",
-    }
-  }[language];
-
-  const projectIdForConsole = 'arctic-outpost-472823-r2';
-  const currentHost = typeof window !== 'undefined' ? window.location.hostname : '';
-  const currentOrigin = typeof window !== 'undefined' ? window.location.origin : '';
-  const authRedirectUrl = currentOrigin ? `${currentOrigin.replace(/\/$/, '')}/__/auth/handler` : '';
-
-  const getFriendlyError = (raw?: string | null) => {
-    if (!raw) return null;
-    // map common Firebase auth errors to friendly messages
-    if (raw.includes('requests-from-referrer')) {
-      const displayHost = currentHost || 'your-domain.com';
-      const displayOrigin = currentOrigin || 'https://your-domain.com';
-      const redirectUri = authRedirectUrl || `${displayOrigin.replace(/\/$/, '')}/__/auth/handler`;
-      const clipboardText = [
-        `Firebase Console → Authentication → Settings → Authorized domains → Add: ${displayHost}`,
-        `Google Cloud Console → OAuth client → Authorized JavaScript origins → ${displayOrigin}`,
-        `Google Cloud Console → OAuth client → Authorized redirect URIs → ${redirectUri}`
-      ].join('\n');
-      const msg = (
-        <div className="text-sm text-red-700">
-          Firebase chặn yêu cầu từ trang này vì domain chưa được phép.
-          <div className="mt-2">
-            Hãy thêm <strong>{displayHost}</strong> (hoặc domain/dev của bạn) vào Authorized domains trong Firebase Console và cập nhật OAuth client.
-          </div>
-          <ul className="mt-3 list-disc pl-4 space-y-1 text-red-600/90">
-            <li>Firebase Console → Authentication → Settings → Authorized domains → Add <strong>{displayHost}</strong>.</li>
-            <li>Google Cloud Console → OAuth client → thêm JavaScript origin: <strong>{displayOrigin}</strong>.</li>
-            <li>Google Cloud Console → OAuth client → thêm Redirect URI: <strong>{redirectUri}</strong>.</li>
-          </ul>
-          <div className="mt-3 flex flex-wrap gap-2">
-            <a className="text-sm text-blue-700 underline" target="_blank" rel="noreferrer" href={`https://console.firebase.google.com/project/${projectIdForConsole}/authentication/settings`}>
-              Mở Firebase Authentication settings
-            </a>
-            <button className="text-sm px-2 py-1 bg-gray-100 rounded" onClick={() => { navigator.clipboard?.writeText(clipboardText); }}>
-              Sao chép hướng dẫn
+    const [authMethod, setAuthMethod] = useState<'email' | 'phone'>('email');
+    const [isLoginView, setIsLoginView] = useState(true);
+    
+    // Form fields
+    const [email, setEmail] = useState('');
+    const [password, setPassword] = useState('');
+    const [name, setName] = useState('');
+    const [phoneNumber, setPhoneNumber] = useState('');
+    const [otp, setOtp] = useState('');
+
+    // State management
+    const [error, setError] = useState<string | null>(null);
+    const [isLoading, setIsLoading] = useState(false);
+    const [isOtpSent, setIsOtpSent] = useState(false);
+    const [successMessage, setSuccessMessage] = useState<string | null>(null);
+    const [currentUser, setCurrentUser] = useState<any>(null);
+
+    const [authModalOpen, setAuthModalOpen] = useState(false);
+
+    const t = {
+        en: {
+            loginTitle: "Log in",
+            signupTitle: "Sign up",
+            loginPrompt: "Don't have an account?",
+            signupPrompt: "Already have an account?",
+            nameLabel: "Your Name",
+            emailLabel: "Email address",
+            phoneLabel: "Phone number",
+            phonePlaceholder: "e.g., +84912345678",
+            passwordLabel: "Password",
+            otpLabel: "Verification Code",
+            loginBtn: "Login",
+            signupBtn: "Create Account",
+            sendCodeBtn: "Send Code",
+            verifyBtn: "Verify & Sign In",
+            loading: "Processing...",
+            authError: "Authentication services are unavailable. Please contact an administrator.",
+            googleBtn: "Continue with Google",
+            phoneBtn: "Continue with Phone",
+            emailBtn: "Continue with Email",
+            forgotPassword: "Forgot password?",
+            or: "OR",
+            goBack: "Go back to role selection",
+        },
+        vi: {
+            loginTitle: "Đăng nhập",
+            signupTitle: "Đăng ký",
+            loginPrompt: "Chưa có tài khoản?",
+            signupPrompt: "Đã có tài khoản?",
+            nameLabel: "Họ và Tên",
+            emailLabel: "Địa chỉ email",
+            phoneLabel: "Số điện thoại",
+            phonePlaceholder: "VD: +84912345678",
+            passwordLabel: "Mật khẩu",
+            otpLabel: "Mã xác thực",
+            loginBtn: "Đăng nhập",
+            signupBtn: "Đăng ký ngay",
+            sendCodeBtn: "Gửi mã",
+            verifyBtn: "Xác thực & Đăng nhập",
+            loading: "Đang xử lý...",
+            authError: "Dịch vụ xác thực không khả dụng. Vui lòng liên hệ quản trị viên.",
+            googleBtn: "Tiếp tục với Google",
+            phoneBtn: "Tiếp tục với SĐT",
+            emailBtn: "Tiếp tục với Email",
+            forgotPassword: "Quên mật khẩu?",
+            or: "HOẶC",
+            goBack: "Quay lại chọn vai trò",
+        }
+    }[language];
+
+    const projectIdForConsole = 'arctic-outpost-472823-r2';
+    const currentHost = typeof window !== 'undefined' ? window.location.hostname : '';
+    const currentOrigin = typeof window !== 'undefined' ? window.location.origin : '';
+    const authRedirectUrl = currentOrigin ? `${currentOrigin.replace(/\/$/, '')}/__/auth/handler` : '';
+
+    const getFriendlyError = (raw?: string | null) => {
+        if (!raw) return null;
+        // map common Firebase auth errors to friendly messages
+        if (raw.includes('requests-from-referrer')) {
+            const displayHost = currentHost || 'your-domain.com';
+            const displayOrigin = currentOrigin || 'https://your-domain.com';
+            const redirectUri = authRedirectUrl || `${displayOrigin.replace(/\/$/, '')}/__/auth/handler`;
+            const clipboardText = [
+                `Firebase Console → Authentication → Settings → Authorized domains → Add: ${displayHost}`,
+                `Google Cloud Console → OAuth client → Authorized JavaScript origins → ${displayOrigin}`,
+                `Google Cloud Console → OAuth client → Authorized redirect URIs → ${redirectUri}`
+            ].join('\n');
+            const msg = (
+                <div className="text-sm text-red-700">
+                    Firebase chặn yêu cầu từ trang này vì domain chưa được phép.
+                    <div className="mt-2">
+                        Hãy thêm <strong>{displayHost}</strong> (hoặc domain/dev của bạn) vào Authorized domains trong Firebase Console và cập nhật OAuth client.
+                    </div>
+                    <ul className="mt-3 list-disc pl-4 space-y-1 text-red-600/90">
+                        <li>Firebase Console → Authentication → Settings → Authorized domains → Add <strong>{displayHost}</strong>.</li>
+                        <li>Google Cloud Console → OAuth client → thêm JavaScript origin: <strong>{displayOrigin}</strong>.</li>
+                        <li>Google Cloud Console → OAuth client → thêm Redirect URI: <strong>{redirectUri}</strong>.</li>
+                    </ul>
+                    <div className="mt-3 flex flex-wrap gap-2">
+                        <a className="text-sm text-blue-700 underline" target="_blank" rel="noreferrer" href={`https://console.firebase.google.com/project/${projectIdForConsole}/authentication/settings`}>
+                            Mở Firebase Authentication settings
+                        </a>
+                        <button className="text-sm px-2 py-1 bg-gray-100 rounded" onClick={() => { navigator.clipboard?.writeText(clipboardText); }}>
+                            Sao chép hướng dẫn
+                        </button>
+                    </div>
+                </div>
+            );
+            return msg;
+        }
+        // default: normalized message
+        return <span className="text-red-600">{raw}</span>;
+    };
+
+    const setupRecaptcha = () => {
+        if (!auth) return;
+        if (!window.recaptchaVerifier) {
+            window.recaptchaVerifier = new RecaptchaVerifier(auth, 'recaptcha-container', {
+                'size': 'invisible',
+                'callback': (response: any) => {
+                    // reCAPTCHA solved, allow signInWithPhoneNumber.
+                },
+                'expired-callback': () => {
+                    // Response expired. Ask user to solve reCAPTCHA again.
+                }
+            });
+        }
+    };
+    
+    useEffect(() => {
+        if (authMethod === 'phone') {
+            setupRecaptcha();
+        }
+        // subscribe to auth state to show signed-in user profile in UI
+        if (auth) {
+            const unsub = onAuthStateChanged(auth, (u) => {
+                setCurrentUser(u || null);
+            });
+            return () => unsub();
+        }
+    }, [authMethod]);
+    
+    const handleEmailAuth = async (e: React.FormEvent) => {
+        e.preventDefault();
+        setIsLoading(true);
+        setError(null);
+        
+        if (!auth || !db) {
+            setError(t.authError);
+            setIsLoading(false);
+            return;
+        }
+
+        try {
+            if (isLoginView) {
+                await signInWithEmailAndPassword(auth, email, password);
+                setSuccessMessage('Đăng nhập thành công. Chuyển hướng...');
+                // short delay to let UI update then redirect to home
+                setTimeout(() => { window.location.href = '/'; }, 900);
+            } else {
+                const userCredential = await createUserWithEmailAndPassword(auth, email, password);
+                const firebaseUser = userCredential.user;
+                await updateProfile(firebaseUser, { displayName: name });
+
+                const newUser: User = { ...MOCK_USER, id: firebaseUser.uid, name, role: selectedRole };
+                await setDoc(doc(db, "users", firebaseUser.uid), newUser);
+                setSuccessMessage('Tạo tài khoản thành công. Chuyển hướng...');
+                setTimeout(() => { window.location.href = '/'; }, 900);
+            }
+        } catch (err: any) {
+            setError(err.message.replace('Firebase: ', ''));
+        } finally {
+            setIsLoading(false);
+        }
+    };
+
+    const handleSendOtp = async (e: React.FormEvent) => {
+        e.preventDefault();
+        setIsLoading(true);
+        setError(null);
+        if (!auth || !db) {
+            setError(t.authError);
+            setIsLoading(false);
+            return;
+        }
+
+        try {
+            const appVerifier = window.recaptchaVerifier!;
+            const confirmationResult = await signInWithPhoneNumber(auth, phoneNumber, appVerifier);
+            window.confirmationResult = confirmationResult;
+            setIsOtpSent(true);
+        } catch (err: any) {
+            setError(err.message.replace('Firebase: ', ''));
+        } finally {
+            setIsLoading(false);
+        }
+    };
+
+    const handleVerifyOtp = async (e: React.FormEvent) => {
+        e.preventDefault();
+        setIsLoading(true);
+        setError(null);
+        if (!window.confirmationResult) {
+            setError("Confirmation result not found.");
+            setIsLoading(false);
+            return;
+        }
+        
+        try {
+            const result = await window.confirmationResult.confirm(otp);
+            const user = result.user;
+            
+            const userDocRef = doc(db, "users", user.uid);
+            const userDoc = await getDoc(userDocRef);
+
+            if (!userDoc.exists()) {
+                const newName = name || `User ${user.uid.substring(0, 5)}`;
+                const newUser: User = {
+                    ...MOCK_USER,
+                    id: user.uid,
+                    name: newName,
+                    role: selectedRole,
+                    phone: user.phoneNumber || phoneNumber
+                };
+                await setDoc(userDocRef, newUser);
+            }
+            setSuccessMessage('Xác thực thành công. Chuyển hướng...');
+            setTimeout(() => { window.location.href = '/'; }, 900);
+
+        } catch (err: any) {
+            setError(err.message.replace('Firebase: ', ''));
+        } finally {
+            setIsLoading(false);
+        }
+    };
+
+    const handleGoogleSignIn = async () => {
+        setIsLoading(true);
+        setError(null);
+        if (!auth || !db || !googleProvider) {
+            setError(t.authError);
+            setIsLoading(false);
+            return;
+        }
+
+        try {
+            // Save the selected role before redirecting
+            sessionStorage.setItem('authRole', selectedRole);
+            // Use redirect method to avoid referrer issues
+            await signInWithRedirect(auth, googleProvider);
+        } catch (err: any) {
+            setError(err.message.replace('Firebase: ', ''));
+            setIsLoading(false); // Only set loading to false on error, as redirect will navigate away
+        }
+    };
+
+    const renderEmailForm = () => (
+        <form onSubmit={handleEmailAuth} className="space-y-4">
+            {!isLoginView && (
+                <div>
+                    <label className="form-label">{t.nameLabel}</label>
+                    <input type="text" value={name} onChange={e => setName(e.target.value)} className="form-input" required />
+                </div>
+            )}
+            <div>
+                <label className="form-label">{t.emailLabel}</label>
+                <input type="email" value={email} onChange={e => setEmail(e.target.value)} className="form-input" required />
+            </div>
+            <div>
+                <div className="flex justify-between">
+                    <label className="form-label">{t.passwordLabel}</label>
+                    {isLoginView && <a href="#" className="text-sm text-blue-500 hover:underline">{t.forgotPassword}</a>}
+                </div>
+                <input type="password" value={password} onChange={e => setPassword(e.target.value)} className="form-input" required />
+            </div>
+
+            <button type="submit" className="btn btn-primary w-full !mt-6" disabled={isLoading}>
+                {isLoading ? t.loading : (isLoginView ? t.loginBtn : t.signupBtn)}
             </button>
-          </div>
+        </form>
+    );
+
+    const renderPhoneForm = () => (
+        <>
+            {!isOtpSent ? (
+                <form onSubmit={handleSendOtp} className="space-y-4">
+                    {!isLoginView && (
+                        <div>
+                            <label className="form-label">{t.nameLabel}</label>
+                            <input type="text" value={name} onChange={e => setName(e.target.value)} className="form-input" required />
+                        </div>
+                    )}
+                    <div>
+                        <label className="form-label">{t.phoneLabel}</label>
+                        <input type="tel" value={phoneNumber} onChange={e => setPhoneNumber(e.target.value)} className="form-input" placeholder={t.phonePlaceholder} required />
+                    </div>
+                    <button type="submit" className="btn btn-primary w-full !mt-6" disabled={isLoading}>
+                        {isLoading ? t.loading : t.sendCodeBtn}
+                    </button>
+                </form>
+            ) : (
+                <form onSubmit={handleVerifyOtp} className="space-y-4">
+                    <div>
+                        <label className="form-label">{t.otpLabel}</label>
+                        <input type="text" value={otp} onChange={e => setOtp(e.target.value)} className="form-input" required />
+                    </div>
+                    <button type="submit" className="btn btn-primary w-full !mt-6" disabled={isLoading}>
+                        {isLoading ? t.loading : t.verifyBtn}
+                    </button>
+                </form>
+            )}
+        </>
+    );
+
+    return (
+        <div className="min-h-screen bg-gradient-to-b from-white via-sky-50 to-white flex items-center justify-center p-6">
+            <div id="recaptcha-container"></div>
+            <div className="w-full max-w-md">
+                <div className="bg-white shadow-lg rounded-2xl p-8">
+                    <div className="text-center mb-6">
+                        <img src="https://ivs.edu.vn/wp-content/uploads/2023/11/logo-ivs-no-bg-e1700125959147.png" alt="IVS English Logo" className="w-20 h-20 mx-auto mb-4" />
+                        <h2 className="text-3xl font-extrabold text-sky-700">{isLoginView ? `${t.loginTitle}` : `${t.signupTitle}`}</h2>
+                        <p className="text-sm text-slate-600 mt-1">{isLoginView ? 'Chào mừng trở lại' : 'Tạo tài khoản mới'}</p>
+                    </div>
+
+                    {successMessage && <div className="mb-4 p-3 bg-green-50 border border-green-200 text-green-800 rounded">{successMessage}</div>}
+                    {error && <div className="mb-4 p-3 bg-red-50 border border-red-200 text-red-800 rounded">{getFriendlyError(error)}</div>}
+
+                    <div className="space-y-4">
+                        {authMethod === 'email' ? renderEmailForm() : renderPhoneForm()}
+                    </div>
+
+                    <div className="relative my-6">
+                        <div className="absolute inset-0 flex items-center"><div className="w-full border-t border-slate-200"></div></div>
+                        <div className="relative flex justify-center text-sm"><span className="px-3 bg-white text-slate-500">{t.or}</span></div>
+                    </div>
+
+                    <div className="space-y-3">
+                        <button onClick={handleGoogleSignIn} className="flex items-center justify-center gap-3 w-full py-2 rounded-lg border border-slate-200 bg-white hover:bg-sky-50" disabled={isLoading}>
+                            <img src="/google-icon.svg" alt="Google" className="w-5 h-5" /> <span className="text-slate-700">{t.googleBtn}</span>
+                        </button>
+                        {authMethod === 'email' ? (
+                            <button onClick={() => setAuthMethod('phone')} className="flex items-center justify-center gap-3 w-full py-2 rounded-lg bg-sky-600 text-white" disabled={isLoading}>
+                                <i className="fa-solid fa-phone"></i> {t.phoneBtn}
+                            </button>
+                        ) : (
+                            <button onClick={() => setAuthMethod('email')} className="flex items-center justify-center gap-3 w-full py-2 rounded-lg bg-sky-600 text-white" disabled={isLoading}>
+                                <i className="fa-solid fa-envelope"></i> {t.emailBtn}
+                            </button>
+                        )}
+                        {/* Enhanced Modal Login Button */}
+                        <button 
+                            onClick={() => setAuthModalOpen(true)} 
+                            className="flex items-center justify-center gap-3 w-full py-2 rounded-lg bg-gradient-to-r from-orange-500 to-orange-600 text-white hover:from-orange-600 hover:to-orange-700 shadow-md transition-all duration-200"
+                        >
+                            <i className="fa-solid fa-user-circle"></i> Đăng nhập nhanh
+                        </button>
+                    </div>
+
+                    <p className="text-center text-sm text-slate-600 mt-6">
+                        {isLoginView ? t.loginPrompt : t.signupPrompt}{' '}
+                        <button onClick={() => { setIsLoginView(!isLoginView); setError(null); setSuccessMessage(null); }} className="font-semibold text-sky-600 hover:underline">
+                            {isLoginView ? t.signupTitle : t.loginTitle}
+                        </button>
+                    </p>
+                </div>
+
+                <div className="text-center mt-6">
+                    <button onClick={onBack} className="text-sm text-slate-500 hover:text-sky-600 hover:underline">
+                        <i className="fa-solid fa-arrow-left mr-2"></i>{t.goBack}
+                    </button>
+                </div>
+            </div>
+
+            {/* Enhanced AuthModal Integration */}
+            <AuthModal 
+                open={authModalOpen} 
+                onClose={() => setAuthModalOpen(false)}
+                onSubmit={async ({ email, password }) => {
+                    try {
+                        if (!auth) throw new Error('Firebase chưa sẵn sàng');
+                        await signInWithEmailAndPassword(auth, email, password);
+                        setAuthModalOpen(false);
+                        setSuccessMessage('Đăng nhập thành công!');
+                        setTimeout(() => { window.location.href = '/'; }, 500);
+                    } catch (err: any) {
+                        throw new Error(err.message.replace('Firebase: ', '') || 'Đăng nhập thất bại');
+                    }
+                }}
+            />
         </div>
-      );
-      return msg;
-    }
-    // default: normalized message
-    return <span className="text-red-600">{raw}</span>;
-  };
-
-  const setupRecaptcha = () => {
-    if (!auth) return;
-    if (!window.recaptchaVerifier) {
-      window.recaptchaVerifier = new RecaptchaVerifier(auth, 'recaptcha-container', {
-        'size': 'invisible',
-        'callback': (response: any) => {
-          // reCAPTCHA solved, allow signInWithPhoneNumber.
-        },
-        'expired-callback': () => {
-          // Response expired. Ask user to solve reCAPTCHA again.
-        }
-      });
-    }
-  };
-  
-  useEffect(() => {
-    if (authMethod === 'phone') {
-      setupRecaptcha();
-    }
-    // subscribe to auth state to show signed-in user profile in UI
-    if (auth) {
-      const unsub = onAuthStateChanged(auth, (u) => {
-        setCurrentUser(u || null);
-      });
-      return () => unsub();
-    }
-  }, [authMethod]);
-  
-  const handleEmailAuth = async (e: React.FormEvent) => {
-    e.preventDefault();
-    setIsLoading(true);
-    setError(null);
-    
-    if (!auth || !db) {
-        setError(t.authError);
-        setIsLoading(false);
-        return;
-    }
-
-    try {
-      if (isLoginView) {
-        await signInWithEmailAndPassword(auth, email, password);
-        setSuccessMessage('Đăng nhập thành công. Chuyển hướng...');
-        // short delay to let UI update then redirect to home
-        setTimeout(() => { window.location.href = '/'; }, 900);
-      } else {
-        const userCredential = await createUserWithEmailAndPassword(auth, email, password);
-        const firebaseUser = userCredential.user;
-        await updateProfile(firebaseUser, { displayName: name });
-
-        const newUser: User = { ...MOCK_USER, id: firebaseUser.uid, name, role: selectedRole };
-        await setDoc(doc(db, "users", firebaseUser.uid), newUser);
-        setSuccessMessage('Tạo tài khoản thành công. Chuyển hướng...');
-        setTimeout(() => { window.location.href = '/'; }, 900);
-      }
-    } catch (err: any) {
-      setError(err.message.replace('Firebase: ', ''));
-    } finally {
-      setIsLoading(false);
-    }
-  };
-
-  const handleSendOtp = async (e: React.FormEvent) => {
-    e.preventDefault();
-    setIsLoading(true);
-    setError(null);
-    if (!auth || !db) {
-      setError(t.authError);
-      setIsLoading(false);
-      return;
-    }
-
-    try {
-      const appVerifier = window.recaptchaVerifier!;
-      const confirmationResult = await signInWithPhoneNumber(auth, phoneNumber, appVerifier);
-      window.confirmationResult = confirmationResult;
-      setIsOtpSent(true);
-    } catch (err: any) {
-      setError(err.message.replace('Firebase: ', ''));
-    } finally {
-      setIsLoading(false);
-    }
-  };
-
-  const handleVerifyOtp = async (e: React.FormEvent) => {
-    e.preventDefault();
-    setIsLoading(true);
-    setError(null);
-    if (!window.confirmationResult) {
-      setError("Confirmation result not found.");
-      setIsLoading(false);
-      return;
-    }
-    
-    try {
-      const result = await window.confirmationResult.confirm(otp);
-      const user = result.user;
-      
-      const userDocRef = doc(db, "users", user.uid);
-      const userDoc = await getDoc(userDocRef);
-
-      if (!userDoc.exists()) {
-        const newName = name || `User ${user.uid.substring(0, 5)}`;
-        const newUser: User = {
-            ...MOCK_USER,
-            id: user.uid,
-            name: newName,
-            role: selectedRole,
-            phone: user.phoneNumber || phoneNumber
-        };
-        await setDoc(userDocRef, newUser);
-      }
-      setSuccessMessage('Xác thực thành công. Chuyển hướng...');
-      setTimeout(() => { window.location.href = '/'; }, 900);
-
-    } catch (err: any) {
-      setError(err.message.replace('Firebase: ', ''));
-    } finally {
-      setIsLoading(false);
-    }
-  };
-
-  const handleGoogleSignIn = async () => {
-    setIsLoading(true);
-    setError(null);
-    if (!auth || !db || !googleProvider) {
-        setError(t.authError);
-        setIsLoading(false);
-        return;
-    }
-
-    try {
-        // Save the selected role before redirecting
-        sessionStorage.setItem('authRole', selectedRole);
-        // Use redirect method to avoid referrer issues
-        await signInWithRedirect(auth, googleProvider);
-    } catch (err: any) {
-        setError(err.message.replace('Firebase: ', ''));
-        setIsLoading(false); // Only set loading to false on error, as redirect will navigate away
-    }
-  };
-
-  const renderEmailForm = () => (
-    <form onSubmit={handleEmailAuth} className="space-y-4">
-      {!isLoginView && (
-          <div>
-              <label className="form-label">{t.nameLabel}</label>
-              <input type="text" value={name} onChange={e => setName(e.target.value)} className="form-input" required />
-          </div>
-      )}
-        <div>
-          <label className="form-label">{t.emailLabel}</label>
-          <input type="email" value={email} onChange={e => setEmail(e.target.value)} className="form-input" required />
-      </div>
-        <div>
-          <div className="flex justify-between">
-              <label className="form-label">{t.passwordLabel}</label>
-              {isLoginView && <a href="#" className="text-sm text-blue-500 hover:underline">{t.forgotPassword}</a>}
-          </div>
-          <input type="password" value={password} onChange={e => setPassword(e.target.value)} className="form-input" required />
-      </div>
-
-      <button type="submit" className="btn btn-primary w-full !mt-6" disabled={isLoading}>
-          {isLoading ? t.loading : (isLoginView ? t.loginBtn : t.signupBtn)}
-      </button>
-    </form>
-  );
-
-  const renderPhoneForm = () => (
-    <>
-      {!isOtpSent ? (
-        <form onSubmit={handleSendOtp} className="space-y-4">
-          {!isLoginView && (
-            <div>
-              <label className="form-label">{t.nameLabel}</label>
-              <input type="text" value={name} onChange={e => setName(e.target.value)} className="form-input" required />
-            </div>
-          )}
-          <div>
-            <label className="form-label">{t.phoneLabel}</label>
-            <input type="tel" value={phoneNumber} onChange={e => setPhoneNumber(e.target.value)} className="form-input" placeholder={t.phonePlaceholder} required />
-          </div>
-          <button type="submit" className="btn btn-primary w-full !mt-6" disabled={isLoading}>
-              {isLoading ? t.loading : t.sendCodeBtn}
-          </button>
-        </form>
-      ) : (
-        <form onSubmit={handleVerifyOtp} className="space-y-4">
-          <div>
-            <label className="form-label">{t.otpLabel}</label>
-            <input type="text" value={otp} onChange={e => setOtp(e.target.value)} className="form-input" required />
-          </div>
-          <button type="submit" className="btn btn-primary w-full !mt-6" disabled={isLoading}>
-              {isLoading ? t.loading : t.verifyBtn}
-          </button>
-        </form>
-      )}
-    </>
-  );
-
-  return (
-    <div className="min-h-screen bg-gradient-to-b from-white via-sky-50 to-white flex items-center justify-center p-6">
-       <div id="recaptcha-container"></div>
-       <div className="w-full max-w-md">
-            <div className="bg-white shadow-lg rounded-2xl p-8">
-                <div className="text-center mb-6">
-                    <img src="https://ivs.edu.vn/wp-content/uploads/2023/11/logo-ivs-no-bg-e1700125959147.png" alt="IVS English Logo" className="w-20 h-20 mx-auto mb-4" />
-                    <h2 className="text-3xl font-extrabold text-sky-700">{isLoginView ? `${t.loginTitle}` : `${t.signupTitle}`}</h2>
-                    <p className="text-sm text-slate-600 mt-1">{isLoginView ? 'Chào mừng trở lại' : 'Tạo tài khoản mới'}</p>
-                </div>
-
-                {successMessage && <div className="mb-4 p-3 bg-green-50 border border-green-200 text-green-800 rounded">{successMessage}</div>}
-                {error && <div className="mb-4 p-3 bg-red-50 border border-red-200 text-red-800 rounded">{getFriendlyError(error)}</div>}
-
-                <div className="space-y-4">
-                  {authMethod === 'email' ? renderEmailForm() : renderPhoneForm()}
-                </div>
-
-                <div className="relative my-6">
-                    <div className="absolute inset-0 flex items-center"><div className="w-full border-t border-slate-200"></div></div>
-                    <div className="relative flex justify-center text-sm"><span className="px-3 bg-white text-slate-500">{t.or}</span></div>
-                </div>
-
-                <div className="space-y-3">
-                  <button onClick={handleGoogleSignIn} className="flex items-center justify-center gap-3 w-full py-2 rounded-lg border border-slate-200 bg-white hover:bg-sky-50" disabled={isLoading}>
-                      <img src="/google-icon.svg" alt="Google" className="w-5 h-5" /> <span className="text-slate-700">{t.googleBtn}</span>
-                  </button>
-                  {authMethod === 'email' ? (
-                    <button onClick={() => setAuthMethod('phone')} className="flex items-center justify-center gap-3 w-full py-2 rounded-lg bg-sky-600 text-white" disabled={isLoading}>
-                      <i className="fa-solid fa-phone"></i> {t.phoneBtn}
-                    </button>
-                  ) : (
-                     <button onClick={() => setAuthMethod('email')} className="flex items-center justify-center gap-3 w-full py-2 rounded-lg bg-sky-600 text-white" disabled={isLoading}>
-                      <i className="fa-solid fa-envelope"></i> {t.emailBtn}
-                    </button>
-                  )}
-                  {/* Enhanced Modal Login Button */}
-                  <button 
-                    onClick={() => setAuthModalOpen(true)} 
-                    className="flex items-center justify-center gap-3 w-full py-2 rounded-lg bg-gradient-to-r from-orange-500 to-orange-600 text-white hover:from-orange-600 hover:to-orange-700 shadow-md transition-all duration-200"
-                  >
-                    <i className="fa-solid fa-user-circle"></i> Đăng nhập nhanh
-                  </button>
-                </div>
-
-                <p className="text-center text-sm text-slate-600 mt-6">
-                    {isLoginView ? t.loginPrompt : t.signupPrompt}{' '}
-                    <button onClick={() => { setIsLoginView(!isLoginView); setError(null); setSuccessMessage(null); }} className="font-semibold text-sky-600 hover:underline">
-                        {isLoginView ? t.signupTitle : t.loginTitle}
-                    </button>
-                </p>
-            </div>
-
-            <div className="text-center mt-6">
-                <button onClick={onBack} className="text-sm text-slate-500 hover:text-sky-600 hover:underline">
-                    <i className="fa-solid fa-arrow-left mr-2"></i>{t.goBack}
-                </button>
-            </div>
-       </div>
-
-       {/* Enhanced AuthModal Integration */}
-       <AuthModal 
-         open={authModalOpen} 
-         onClose={() => setAuthModalOpen(false)}
-         onSubmit={async ({ email, password }) => {
-           try {
-             if (!auth) throw new Error('Firebase chưa sẵn sàng');
-             await signInWithEmailAndPassword(auth, email, password);
-             setAuthModalOpen(false);
-             setSuccessMessage('Đăng nhập thành công!');
-             setTimeout(() => { window.location.href = '/'; }, 500);
-           } catch (err: any) {
-             throw new Error(err.message.replace('Firebase: ', '') || 'Đăng nhập thất bại');
-           }
-         }}
-       />
-    </div>
-  );
+    );
 };
 
 export default AuthPage;