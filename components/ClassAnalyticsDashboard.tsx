--- conflicted
+++ resolved
@@ -1,54 +1,3 @@
-<<<<<<< HEAD
-import React, { useState } from 'react';
-import ClassAnalyticsDetails from './ClassAnalyticsDetails';
-import { useClassAnalytics } from '../src/hooks/useClassAnalytics';
-import type { Classes } from '../types';
-
-interface Props {
-  classes?: Classes;
-  language?: 'en' | 'vi';
-}
-
-const ClassAnalyticsDashboard: React.FC<Props> = ({ classes = {}, language = 'vi' }) => {
-  const classIds = Object.keys(classes);
-  const [selectedClassId, setSelectedClassId] = useState<string | undefined>(classIds[0] || 'class-1');
-
-  // use demo hook — will return demo data for class-1 / class-2 if real classes empty
-  const { data, loading, error } = useClassAnalytics(selectedClassId);
-
-  const title = language === 'vi' ? 'Phân tích lớp học' : 'Class Analytics';
-
-  return (
-    <div className="p-6">
-      <h2 className="text-2xl font-bold mb-4">{title}</h2>
-
-      <div className="mb-4 flex items-center gap-3">
-        <label className="text-sm text-slate-600">{language === 'vi' ? 'Chọn lớp:' : 'Select class:'}</label>
-        <select
-          className="border rounded px-3 py-1"
-          value={selectedClassId}
-          onChange={(e) => setSelectedClassId(e.target.value)}
-        >
-          {classIds.length > 0
-            ? classIds.map((id) => <option key={id} value={id}>{(classes as any)[id]?.name || id}</option>)
-            : (
-              <>
-                <option value="class-1">Lớp demo: Lớp 6A1</option>
-                <option value="class-2">Lớp demo: Lớp 7B2</option>
-              </>
-            )
-          }
-        </select>
-      </div>
-
-      {loading && <div className="p-4 bg-white rounded shadow">Loading analytics...</div>}
-      {error && <div className="p-4 bg-red-50 rounded shadow text-red-700">Error: {error}</div>}
-      {!loading && !error && data && <ClassAnalyticsDetails classData={data} />}
-
-      {!loading && !error && !data && (
-        <div className="p-4 bg-yellow-50 rounded shadow">
-          <p className="text-sm">No analytics data available for the selected class.</p>
-=======
 import React, { useEffect, useMemo, useState } from 'react';
 import ClassAnalyticsDetails from './ClassAnalyticsDetails';
 import { useClassAnalytics } from '../src/hooks/useClassAnalytics';
@@ -56,8 +5,8 @@
 import { demoClassOptions } from '../data/demo-analytics';
 
 interface ClassAnalyticsDashboardProps {
-  classes: Classes;
-  language: 'en' | 'vi';
+  classes?: Classes;
+  language?: 'en' | 'vi';
 }
 
 const translations = {
@@ -99,20 +48,19 @@
 
 const fallbackMap = new Map(demoClassOptions.map((option) => [option.id, option.classData] as const));
 
-const ClassAnalyticsDashboard: React.FC<ClassAnalyticsDashboardProps> = ({ classes, language }) => {
+const ClassAnalyticsDashboard: React.FC<ClassAnalyticsDashboardProps> = ({ classes = {}, language = 'vi' }) => {
   const t = translations[language];
 
   const classEntries = useMemo(() => Object.entries(classes || {}), [classes]);
 
   const classOptions = useMemo(() => {
     if (classEntries.length > 0) {
-      return classEntries.map(([id, classData]) => ({ id, name: classData.name || id }));
+      return classEntries.map(([id, classData]) => ({ id, name: (classData as ClassData).name || id }));
     }
     return demoClassOptions.map(({ id, name }) => ({ id, name }));
   }, [classEntries]);
 
-  const [selectedClassId, setSelectedClassId] = useState(() => classOptions[0]?.id ?? demoClassOptions[0]?.id ?? '');
-  const [refreshToken, setRefreshToken] = useState(0);
+  const [selectedClassId, setSelectedClassId] = useState<string>(() => classOptions[0]?.id ?? demoClassOptions[0]?.id ?? '');
 
   useEffect(() => {
     if (!selectedClassId && classOptions.length > 0) {
@@ -124,11 +72,9 @@
     }
   }, [classOptions, selectedClassId]);
 
-  useEffect(() => {
-    setRefreshToken(0);
-  }, [selectedClassId]);
-
-  const { data: hookData, loading, error } = useClassAnalytics(selectedClassId, refreshToken);
+  // NOTE: useClassAnalytics currently accepts only classId — if you want "retry" without full reload,
+  // consider adding a second dependency parameter (e.g., refreshKey) to the hook.
+  const { data: hookData, loading, error } = useClassAnalytics(selectedClassId);
 
   const currentClassData = useMemo<ClassData | null>(() => {
     if (selectedClassId && classes[selectedClassId]) {
@@ -190,7 +136,7 @@
 
       {classEntries.length === 0 && (
         <div className="flex items-start gap-3 p-4 rounded-md bg-blue-50 dark:bg-blue-900/30 border border-blue-200 dark:border-blue-800 text-slate-700 dark:text-slate-200">
-          <i className="fa-solid fa-circle-info mt-1"></i>
+          <i className="fa-solid fa-circle-info mt-1" />
           <span>{t.demoNotice}</span>
         </div>
       )}
@@ -200,7 +146,7 @@
           <span>{t.error}</span>
           <button
             className="px-3 py-1 rounded-md bg-red-600 text-white text-sm font-medium hover:bg-red-500 transition-colors"
-            onClick={() => setRefreshToken((token) => token + 1)}
+            onClick={() => window.location.reload()}
           >
             {t.retry}
           </button>
@@ -230,7 +176,7 @@
         <div className="lg:col-span-2 card-glass p-6">
           {loading ? (
             <div className="flex items-center justify-center h-40 text-slate-500 dark:text-slate-400">
-              <i className="fa-solid fa-circle-notch animate-spin mr-3"></i>
+              <i className="fa-solid fa-circle-notch animate-spin mr-3" />
               {t.loading}
             </div>
           ) : currentClassData ? (
@@ -244,7 +190,7 @@
 
         <div className="card-glass p-6">
           <h2 className="text-lg font-semibold text-slate-900 dark:text-white mb-4">
-            <i className="fa-solid fa-star mr-2 text-amber-500"></i>
+            <i className="fa-solid fa-star mr-2 text-amber-500" />
             {t.topStudents}
           </h2>
           {analytics.topStudents.length === 0 ? (
@@ -255,14 +201,13 @@
                 <li key={student.id} className="flex items-center justify-between bg-slate-50 dark:bg-slate-800/60 px-3 py-2 rounded-lg">
                   <div>
                     <p className="font-medium text-slate-800 dark:text-slate-100">{student.name}</p>
-                    <p className="text-xs text-slate-500">{student.averageScore?.toFixed(1) ?? '0.0'}</p>
+                    <p className="text-xs text-slate-500">{(student.averageScore ?? 0).toFixed(1)}</p>
                   </div>
                   <span className="text-sm font-semibold text-green-500">{student.progress ?? 0}%</span>
                 </li>
               ))}
             </ul>
           )}
->>>>>>> cd2b295f
         </div>
       </section>
     </div>
